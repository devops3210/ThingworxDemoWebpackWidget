--- conflicted
+++ resolved
@@ -66,11 +66,7 @@
      * @return  The URL.
      */
     widgetIconUrl(): string {
-<<<<<<< HEAD
-        return require('./images/icon.png').default;
-=======
         return widgetIconUrl;
->>>>>>> bbdcb739
     }
 
     /**
